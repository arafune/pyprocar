# -*- coding: utf-8 -*-
"""
Created on Sat Jan 16 2021

@author: Pedram Tavadze
@author: Freddy Farah

"""

# from . import Structure
from typing import List
import itertools

from scipy.interpolate import CubicSpline

import numpy as np
import networkx as nx
from matplotlib import pylab as plt
import pyvista

from .kpath import KPath
from .brillouin_zone import BrillouinZone
from ..utils import Unfolder, mathematics

HBAR_EV = 6.582119 *10**(-16) #eV*s
HBAR_J = 1.0545718 *10**(-34) #eV*s
METER_ANGSTROM = 10**(-10) #m /A
EV_TO_J = 1.602*10**(-19)
FREE_ELECTRON_MASS = 9.11*10**-31 #  kg
class ElectronicBandStructure:
    """This object stores electronic band structure informomration.

        Parameters
        ----------
        kpoints : np.ndarray
            The kpoints array. Will have the shape (n_kpoints, 3)
        bands : np.ndarray
            The bands array. Will have the shape (n_kpoints, n_bands)
        efermi : float
            The fermi energy
        projected : np.ndarray, optional
            The projections array. Will have the shape (n_kpoints, n_bands, n_spins, norbitals,n_atoms), defaults to None
        projected_phase : np.ndarray, optional
            The full projections array that incudes the complex part. Will have the shape (n_kpoints, n_bands, n_spins, norbitals,n_atoms), defaults to None
        kpath : KPath, optional
            The kpath for band structure claculation, defaults to None
        weights : np.ndarray, optional
            The weights of the kpoints. Will have the shape (n_kpoints, 1), defaults to None
        labels : List, optional
            A list of orbital names, defaults to None
        reciprocal_lattice : np.ndarray, optional
            The reciprocal lattice vector matrix. Will have the shape (3, 3), defaults to None
        shifted_to_efermi : bool, optional
             Boolean to determine if the fermi energy is shifted, defaults to False
    """

    def __init__(
        self,
        kpoints:np.ndarray,
        bands:np.ndarray,
        efermi:float,
        projected:np.ndarray = None,
        projected_phase:np.ndarray =None,
        weights:np.ndarray=None,
        kpath:KPath=None,
        labels:List=None,
        reciprocal_lattice:np.ndarray=None,
        ):
        
        
        self.kpoints = kpoints
        self.bands = bands - efermi
        self.efermi = efermi
        
        self.projected = projected
        self.projected_phase = projected_phase
        self.reciprocal_lattice = reciprocal_lattice
        self.kpath = kpath
        if self.projected_phase is not None:
            self.has_phase = True
        else:
            self.has_phase = False
        self.labels = labels
        self.weights = weights
        self.graph = None

        
        
        self._index_mesh=None
        self._kpoints_mesh=None
        self._kpoints_cartesian_mesh=None
        self._bands_mesh=None
        self._projected_mesh=None
        self._projected_phase_mesh=None
        self._weights_mesh=None
        self._bands_gradient_mesh=None
        self._bands_hessian_mesh=None
        self._fermi_velocity_mesh=None
        self._harmonic_average_effective_mass_mesh=None
        self._fermi_speed_mesh=None

        self._bands_gradient=None
        self._bands_hessian=None
        self._fermi_velocity=None
        self._effective_mass=None
        self._fermi_speed=None
        self._harmonic_average_effective_mass=None
        

            
    @property
    def n_kx(self):
        """The number of unique kpoints in kx direction in the reduced basis

        Returns
        -------
        int
            The number of unique kpoints in kx direction in the reduced basis
        """
        return len( np.unique(self.kpoints[:,0]) )
    
    @property
    def n_ky(self):
        """The number of unique kpoints in kx direction in the reduced basis

        Returns
        -------
        int
            The number of unique kpoints in kx direction in the reduced basis
        """
        return len( np.unique(self.kpoints[:,1]) )
    
    @property
    def n_kz(self):
        """The number of unique kpoints in ky direction in the reduced basis

        Returns
        -------
        int
            The number of unique kpoints in ky direction in the reduced basis
        """
        return len( np.unique(self.kpoints[:,2]) )

    @property
    def nkpoints(self):
        """The number of k points

        Returns
        -------
        int
            The number of k points
        """
        return self.kpoints.shape[0]

    @property
    def nbands(self):
        """The number of bands

        Returns
        -------
        int
            The number of bands
        """
        return self.bands.shape[1]

    @property
    def natoms(self):
        """The number of atoms

        Returns
        -------
        int
            The number of atoms
        """
        return self.projected.shape[2]

    @property
    def nprincipals(self):
        """The number of principal quantum numbers

        Returns
        -------
        int
            The number of principal quantum numbersk points
        """
        return self.projected.shape[3]

    @property
    def norbitals(self):
        """The number of orbitals

        Returns
        -------
        int
            The number of orbitals
        """
        return self.projected.shape[4]

    @property
    def nspins(self):
        """The number of spin channels

        Returns
        -------
        int
            The number of spin channels
        """
        return self.projected.shape[5]

    @property
    def is_non_collinear(self):
        """Boolean to determine if this is a non-colinear calculation

        Returns
        -------
        bool
            Boolean to determine if this is a non-colinear calculation
        """
        if self.nspins == 4:
            return True
        else:
            return False

    @property
    def kpoints_cartesian(self):
        """Returns the kpoints in cartesian basis

        Returns
        -------
        np.ndarray
            Returns the kpoints in cartesian basis
        """
        if self.reciprocal_lattice is not None:
            return np.dot(self.kpoints, self.reciprocal_lattice)
        else:
            print(
                "Please provide a reciprocal lattice when initiating the Procar class"
            )
            return

    @property
    def kpoints_reduced(self):
        """Returns the kpoints in fractional basis

        Returns
        -------
        np.ndarray
            Returns the kpoints in fractional basis
        """
        return self.kpoints
    
    @property
    def bands_gradient(self):
        """
        Bands gradient is a numpy array that stores each band gradient a list that corresponds to the self.kpoints
        Shape = [n_kpoints,3,n_bands], where the second dimension represents d/dx,d/dy,d/dz  
        
        Returns
        -------
        np.ndarray
            Bands fradient is a numpy array that stores each band gradient in a list that corresponds to the self.kpoints
            Shape = [n_kpoints,3,n_bands], 
            where the second dimension represents d/dx,d/dy,d/dz  
        """

        if self._bands_gradient is None:
            self._bands_hessian = self.mesh_to_array(mesh=self.bands_hessian_mesh)
        return self._bands_gradient
    
    @property
    def bands_hessian(self):
        """
        Bands hessian is a numpy array that stores each band hessian in a list that corresponds to the self.kpoints   
        Shape = [n_kpoints,3,3,n_bands], 
        where the second and third dimension represent d/dx,d/dy,d/dz  
        
        Returns
        -------
        np.ndarray
            Bands hessian is a numpy array that stores each band hessian in a list that corresponds to the self.kpoints
            Shape = [n_kpoints,3,3,n_bands], 
            where the second and third dimension represent d/dx,d/dy,d/dz  
        """

        if self._bands_hessian is None:
            self._bands_hessian = self.mesh_to_array(mesh=self.bands_hessian_mesh)
        return self._bands_hessian

    @property
    def fermi_velocity(self):
        """
        fermi_velocity is a numpy array that stores each fermi_velocity a list that corresponds to the self.kpoints
        Shape = [n_kpoints,3,n_bands], where the second dimension represents d/dx,d/dy,d/dz  
        
        Returns
        -------
        np.ndarray
            fermi_velocity is a numpy array that stores each fermi_velocity in a list that corresponds to the self.kpoints
            Shape = [n_kpoints,3,n_bands], 
            where the second dimension represents d/dx,d/dy,d/dz  
        """

        if self._fermi_velocity is None:
            self._fermi_velocity = self.mesh_to_array(mesh=self.fermi_velocity_mesh)
        return self._fermi_velocity
    
    @property
    def fermi_speed(self):
        """
        fermi speed is a numpy array that stores each fermi speed a list that corresponds to the self.kpoints
        Shape = [n_kpoints,n_bands] 
        
        Returns
        -------
        np.ndarray
            fermi speed is a numpy array that stores each fermi speed 
            in a list that corresponds to the self.kpoints
            Shape = [n_kpoints,n_bands], 
        """

        if self._fermi_speed is None:
            self._fermi_speed = self.mesh_to_array(mesh=self.fermi_speed_mesh)
        return self._fermi_speed

    @property
    def harmonic_average_effective_mass(self):
        """
        harmonic average effective mass is a numpy array that stores 
        each harmonic average effective mass in a list that corresponds to the self.kpoints   
        Shape = [n_kpoints,n_bands], 
        
        Returns
        -------
        np.ndarray
            harmonic average effective mass is a numpy array that stores 
            each harmonic average effective mass in a list that corresponds to the self.kpoints
            Shape = [n_kpoints,n_bands],
        """

        if self._harmonic_average_effective_mass is None:
            self._harmonic_average_effective_mass=self.mesh_to_array(mesh=self.harmonic_average_effective_mass_mesh)
        return self._harmonic_average_effective_mass

    @property
    def index_mesh(self):
        """
        Index mesh stores the the kpoints index in 
        kpoints list at a particular grid point . 
        Shape = [n_kx,n_ky,n_kz]

        Returns
        -------
        np.ndarray
            Index mesh stores the the kpoints index in 
            kpoints list at a particular grid point .  Shape = [n_kx,n_ky,n_kz]

        """
        if self._index_mesh is None:
            kx_unique = np.unique(self.kpoints[:,0])
            ky_unique = np.unique(self.kpoints[:,1])
            kz_unique = np.unique(self.kpoints[:,2])

            n_kx = len(kx_unique)
            n_ky = len(ky_unique)
            n_kz = len(kz_unique)

            self._index_mesh = np.zeros((n_kx,n_ky,n_kz),dtype=int)

            for k in range(n_kz):
                for j in range(n_ky):
                    for i in range(n_kx):

                        kx = kx_unique[i]
                        ky = ky_unique[j]
                        kz = kz_unique[k]

                        where_x_true_indices = np.where(self.kpoints[:,0] == kx)[0]
                        where_x_true_points = self.kpoints[where_x_true_indices]

                        where_xy_true_indices = np.where(where_x_true_points[:,1] == ky)[0]
                        where_xy_true_points = where_x_true_points[where_xy_true_indices]

                        where_xyz_true_indices = np.where(where_xy_true_points[:,2] == kz)[0]
                        where_xyz_true_points = where_xy_true_points[where_xyz_true_indices]

                        original_index = where_x_true_indices[where_xy_true_indices[where_xyz_true_indices]]

                        self._index_mesh[i,j,k] = original_index
        return self._index_mesh
    
    @property
    def kpoints_mesh(self):
        """Kpoint mesh representation of the kpoints grid. Shape = [3,n_kx,n_ky,n_kz]
        Returns
        -------
        np.ndarray
            Kpoint mesh representation of the kpoints grid. Shape = [3,n_kx,n_ky,n_kz]
        """

        if self._kpoints_mesh is None:
            self._kpoints_mesh = self.create_nd_mesh(nd_list = self.kpoints)
        return self._kpoints_mesh
    
    @property
    def kpoints_cartesian_mesh(self):
        """Kpoint cartesian mesh representation of the kpoints grid. Shape = [3,n_kx,n_ky,n_kz]
        Returns
        -------
        np.ndarray
            Kpoint cartesian mesh representation of the kpoints grid. Shape = [3,n_kx,n_ky,n_kz]
        """

        if self._kpoints_cartesian_mesh is None:
            self._kpoints_cartesian_mesh = self.create_nd_mesh(nd_list = self.kpoints_cartesian)
        return self._kpoints_cartesian_mesh
    
    @property
    def bands_mesh(self):
        """
        Bands mesh is a numpy array that stores each band in a mesh grid.   
        Shape = [n_bands,n_kx,n_ky,n_kz]

        Returns
        -------
        np.ndarray
            Bands mesh is a numpy array that stores each band in a mesh grid. 
            Shape = [n_bands,n_kx,n_ky,n_kz]
        """

        if self._bands_mesh is None:
            self._bands_mesh = self.create_nd_mesh(nd_list = self.bands)
        return self._bands_mesh
    
    @property
    def projected_mesh(self):
        """
        projected mesh is a numpy array that stores each projection in a mesh grid.   
        Shape = [n_bands,n_spins,n_atoms,n_orbitals,n_kx,n_ky,n_kz]

        Returns
        -------
        np.ndarray
            Projection mesh is a numpy array that stores each projection in a mesh grid. 
            Shape = [n_bands,n_spins,n_atoms,n_orbitals,n_kx,n_ky,n_kz]
        """

        if self._projected_mesh is None:
            self._projected_mesh = self.create_nd_mesh(nd_list = self.projected)
        return self._projected_mesh
    
    @property
    def projected_phase_mesh(self):
        """
        projected phase mesh is a numpy array that stores each projection phases in a mesh grid.   
        Shape = [n_bands,n_spins,n_atoms,n_orbitals,n_kx,n_ky,n_kz]

        Returns
        -------
        np.ndarray
            projected phase mesh is a numpy array that stores each projection phases in a mesh grid.  
            Shape = [n_bands,n_spins,n_atoms,n_orbitals,n_kx,n_ky,n_kz]
        """

        if self._projected_phase_mesh is None:
            self._projected_phase_mesh = self.create_nd_mesh(nd_list = self.projected_phase)
        return self._projected_phase_mesh

    @property
    def weights_mesh(self):
        """
        weights mesh is a numpy array that stores each weights in a mesh grid.   
        Shape = [1,n_kx,n_ky,n_kz]

        Returns
        -------
        np.ndarray
            weights mesh is a numpy array that stores each weights in a mesh grid. 
            Shape = [1,n_kx,n_ky,n_kz]
        """

        if self._weights_mesh is None:
            self._weights_mesh = self.create_nd_mesh(nd_list = self.weights)
        return self._weights_mesh

    @property
    def bands_gradient_mesh(self):
        """
        Bands gradient mesh is a numpy array that stores each band gradient in a mesh grid.   
        Shape = [3,n_bands,n_kx,n_ky,n_kz], where the first dimension represents d/dx,d/dy,d/dz  
        
        Returns
        -------
        np.ndarray
            Bands fradient mesh is a numpy array that stores each band gradient in a mesh grid.
            Shape = [3,n_bands,n_kx,n_ky,n_kz], 
            where the first dimension represents d/dx,d/dy,d/dz  
        """

        if self._bands_gradient_mesh is None:
            n_bands, n_spins, n_i, n_j, n_k = self.bands_mesh.shape

            band_gradients = np.zeros((3, n_bands, n_spins, n_i, n_j, n_k))

            for i_band in range(n_bands):
                for i_spin in range(n_spins):
                    band_gradients[:,i_band,i_spin,:,:,:] = self.calculate_scalar_gradient(scalar_mesh = self.bands_mesh[i_band,i_spin,:,:,:])
            
            band_gradients *= METER_ANGSTROM
            self._bands_gradient_mesh = band_gradients
        return self._bands_gradient_mesh
    
    @property
    def bands_hessian_mesh(self):
        """
        Bands hessian mesh is a numpy array that stores each band hessian in a mesh grid.   
        Shape = [3,3,n_bands,n_spin,n_kx,n_ky,n_kz], 
        where the first and second dimension represent d/dx,d/dy,d/dz  
        
        Returns
        -------
        np.ndarray
            Bands hessian mesh is a numpy array that stores each band hessian in a mesh grid.
            Shape = [3,3,n_bands,n_spin,n_kx,n_ky,n_kz], 
            where the first and second dimension represent d/dx,d/dy,d/dz  
        """

        if self._bands_hessian_mesh is None:
            n_dim, n_bands, n_spins, n_i, n_j, n_k = self.bands_gradient_mesh.shape

            band_hessians = np.zeros((3, 3,n_bands, n_spins, n_i, n_j, n_k))

            for i_dim in range(n_dim):
                for i_band in range(n_bands):
                    for i_spin in range(n_spins):
                        band_hessians[:,i_dim,i_band,i_spin,:,:,:] = self.calculate_scalar_gradient(scalar_mesh = self.bands_gradient_mesh[i_dim,i_band,i_spin,:,:,:])
            
            band_hessians *= METER_ANGSTROM
            self._bands_hessian_mesh = band_hessians
        return self._bands_hessian_mesh
    
    @property
    def fermi_velocity_mesh(self):
        """
        Fermi Velocity mesh is a numpy array that stores each  Fermi Velocity in a mesh grid.   
        Shape = [3,n_bands,n_kx,n_ky,n_kz], where the first dimension represents d/dx,d/dy,d/dz  
        
        Returns
        -------
        np.ndarray
            Fermi Velocity mesh is a numpy array that stores each  Fermi Velocity in a mesh grid.
            Shape = [3,n_bands,n_kx,n_ky,n_kz], 
            where the first dimension represents d/dx,d/dy,d/dz  
        """

        if self._fermi_velocity_mesh is None:
            self._fermi_velocity_mesh =  self.bands_gradient_mesh / HBAR_EV
        return self._fermi_velocity_mesh
    
    @property
    def fermi_speed_mesh(self):
        """
        Fermi speed mesh is a numpy array that stores each  Fermi Velocity in a mesh grid.   
        Shape = [n_bands,n_kx,n_ky,n_kz],
        
        Returns
        -------
        np.ndarray
            Fermi speed mesh is a numpy array that stores each  Fermi Velocity in a mesh grid.
            Shape = [n_bands,n_kx,n_ky,n_kz], 
        """

        if self._fermi_speed_mesh is None:
            n_grad_1, n_bands, n_spins, n_i, n_j, n_k = self.fermi_velocity_mesh.shape

            self._fermi_speed_mesh = np.zeros(shape=(n_bands, n_spins, n_i, n_j, n_k))
            for iband in range(n_bands):
                for ispin in range(n_spins):
                    for k in range(n_k):
                        for j in range(n_j):
                            for i in range(n_i):
                                self._fermi_speed_mesh[iband,ispin,i,j,k] =  np.linalg.norm(self.fermi_velocity_mesh[:,iband,ispin,i,j,k])
        return self._fermi_speed_mesh
    
    @property
    def harmonic_average_effective_mass_mesh(self):
        """
        harmonic average effective mass mesh is a numpy array that stores each 
        harmonic average effective mass mesh in a mesh grid.   
        Shape = [n_bands,n_kx,n_ky,n_kz], 
        
        Returns
        -------
        np.ndarray
            harmonic average effective mass mesh is a numpy array that stores 
            each harmonic average effective mass in a mesh grid.
            Shape = [n_bands,n_kx,n_ky,n_kz], 
        """

        if self._harmonic_average_effective_mass_mesh is None:
            n_grad_1,n_grad_2, n_bands, n_spins, n_i, n_j, n_k = self.bands_hessian_mesh.shape

            self._harmonic_average_effective_mass_mesh = np.zeros(shape=(n_bands, n_spins, n_i, n_j, n_k))

            for iband in range(n_bands):
                for ispin in range(n_spins):
                    for k in range(n_k):
                        for j in range(n_j):
                            for i in range(n_i):
                                hessian = self.bands_hessian_mesh[...,iband,ispin,i,j,k] * EV_TO_J/ HBAR_J**2
                                self._harmonic_average_effective_mass_mesh[iband,ispin,i,j,k] = harmonic_average_effective_mass(hessian)
        return self._harmonic_average_effective_mass_mesh
    
    def calculate_scalar_gradient(self,scalar_mesh):
        """Calculates the scalar gradient over the k mesh grid in cartesian coordinates

        Parameters
        ----------
        scalar_mesh : np.ndarray
            The scalar mesh. shape = [n_kx,n_ky,n_kz]

        Returns
        -------
        np.ndarray
            scalar_gradient_mesh shape = [3,n_kx,n_ky,n_kz]
        """
        nx,ny,nz = self.n_kx,self.n_ky,self.n_kz

        scalar_gradients =  np.zeros((3,nx,ny,nz))

        # Calculate cartesian separations along each crystal direction
        sep_vectors_i = np.abs(self.kpoints_cartesian[self.index_mesh[[0]*nx, :, :], :] - self.kpoints_cartesian[self.index_mesh[[1]*nx, :, :], :])
        sep_vectors_j = np.abs(self.kpoints_cartesian[self.index_mesh[:, [0]*ny, :], :] - self.kpoints_cartesian[self.index_mesh[:, [1]*ny, :], :])
        sep_vectors_k = np.abs(self.kpoints_cartesian[self.index_mesh[:, :, [0]*nz], :] - self.kpoints_cartesian[self.index_mesh[:, :, [1]*nz], :])

        # Calculate indices with periodic boundary conditions
        plus_one_indices_x = np.arange(nx) + 1
        plus_one_indices_y = np.arange(ny) + 1
        plus_one_indices_z = np.arange(nz) + 1

        minus_one_indices_x = np.arange(nx) - 1
        minus_one_indices_y = np.arange(ny) - 1
        minus_one_indices_z = np.arange(nz) - 1

        plus_one_indices_x[-1] = 0
        plus_one_indices_y[-1] = 0
        plus_one_indices_z[-1] = 0

        minus_one_indices_x[0] = nx - 1
        minus_one_indices_y[0] = ny - 1
        minus_one_indices_z[0] = nz - 1

        scalar_diffs_i = scalar_mesh[plus_one_indices_x,:,:] - scalar_mesh[minus_one_indices_x,:,:]
        scalar_diffs_j = scalar_mesh[:,plus_one_indices_y,:] - scalar_mesh[:,minus_one_indices_y,:]
        scalar_diffs_k = scalar_mesh[:,:,plus_one_indices_z] - scalar_mesh[:,:,minus_one_indices_z]
        
        # Calculating gradients
        sep_vectors = [sep_vectors_i,sep_vectors_j,sep_vectors_k]
        energy_diffs = [scalar_diffs_i,scalar_diffs_j,scalar_diffs_k]
        for sep_vector,energy_diff in zip(sep_vectors,energy_diffs):
            for i_coord in range(3):
                
                dx = sep_vector[:, :, :, i_coord]
                tmp_grad = energy_diff / (2 * dx)
                # Changing infinities to 0
                tmp_grad = np.nan_to_num(tmp_grad, neginf=0,posinf=0) 
                scalar_gradients[i_coord, :, :, :] += tmp_grad
        return scalar_gradients
    
    def calculate_scalar_integral(self,scalar_mesh):
        """Calculate the scalar integral"""


        edge1 = abs(self.kpoints_cartesian[self.index_mesh[1, 0, 0], :] - self.kpoints_cartesian[self.index_mesh[0, 0, 0], :])
        edge2 = abs(self.kpoints_cartesian[self.index_mesh[0, 1, 0], :] - self.kpoints_cartesian[self.index_mesh[0, 0, 0], :])
        edge3 = abs(self.kpoints_cartesian[self.index_mesh[0, 0, 1], :] - self.kpoints_cartesian[self.index_mesh[0, 0, 0], :])
        
        # Create a matrix with the edge vectors.
        matrix = np.array([edge1, edge2, edge3]).T
        
        # Calculate the volume using the determinant of the matrix.
        dv = abs(np.linalg.det(matrix))

        # Compute the integral by summing up the product of scalar values and the volume of each grid cell.
        integral = np.sum(scalar_mesh * dv)
        
        return integral

    def create_nd_mesh(self, nd_list):

        if nd_list is not  None:

            nd_shape = list(nd_list.shape[1:])
            nd_shape.append(self.n_kx)
            nd_shape.append(self.n_ky)
            nd_shape.append(self.n_kz)

            nd_mesh = np.zeros(nd_shape,dtype=nd_list.dtype)
            non_grid_dims = nd_shape[:-3]
            for i_dim, non_grid_dim in enumerate(non_grid_dims):
                for i in range(non_grid_dim):
                    for x in range(self.n_kx):
                        for y in range(self.n_ky):
                            for z in range(self.n_kz):
                                # Forming slicing tuples for mesh
                                mesh_idx = [ np.s_[:]]*nd_mesh.ndim
                                mesh_idx[i_dim] = i
                                mesh_idx[-3] = x
                                mesh_idx[-2] = y
                                mesh_idx[-1] = z

                                # Forming slicing tuples for list
                                list_idx = [ np.s_[:]]*nd_list.ndim
                                list_idx[0] = self.index_mesh[x,y,z]
                                list_idx[i_dim+1] = i
                                
                                # Assigning mesh values from list
                                nd_mesh[ tuple(mesh_idx) ] = nd_list[ tuple(list_idx) ]
        else:
            nd_mesh = None
        return nd_mesh
    
    def create_vector_mesh(self, vector_list):
        vector_mesh = np.zeros((3,self.n_kx,self.n_ky,self.n_kz),dtype=float)
        for i in range(3):
            vector_mesh[i,:,:,:]= vector_list[ self.index_mesh, i ]
        return vector_mesh
    
    def create_scaler_mesh(self, scalar_list):
        scalar_mesh = np.zeros((1,self.n_kx,self.n_ky,self.n_kz),dtype=float)
        scalar_mesh[0,:,:,:]= scalar_list[ self.index_mesh ]
        return scalar_mesh

    def mesh_to_array(self, mesh):
        """
        Converts a mesh to a list that corresponds to ebs.kpoints  

        Parameters
        ----------
        mesh : np.ndarray
            The mesh to convert to a list
        Returns
        -------
        np.ndarray
           lsit
        """
        nkx, nky, nkz = mesh.shape[-3:]
        tmp_shape=[nkx*nky*nkz]
        tmp_shape.extend(mesh.shape[:-3])
        tmp_array=np.zeros(shape=tmp_shape)
        for k in range(nkz):
            for j in range(nky):
                for i in range(nkx):
                    index=self.index_mesh[i,j,k]
                    tmp_array[index,...]=mesh[...,i,j,k]
        return tmp_array

    def ebs_sum(self, 
                atoms:List[int]=None, 
                principal_q_numbers:List[int]=[-1], 
                orbitals:List[int]=None, 
                spins:List[int]=None, 
                sum_noncolinear:bool=True):
        """_summary_

        Parameters
        ----------
        atoms : List[int], optional
            List of atoms to be summed over, by default None
        principal_q_numbers : List[int], optional
            List of principal quantum numbers to be summed over, by default [-1]
        orbitals : List[int], optional
            List of orbitals to be summed over, by default None
        spins : List[int], optional
            List of spins to be summed over, by default None
        sum_noncolinear : bool, optional
            Determines if the projection should be summed in a non-colinear calculation, by default True

        Returns
        -------
        ret : list float
            The summed projections
        """

        principal_q_numbers = np.array(principal_q_numbers)
        if atoms is None:
            atoms = np.arange(self.natoms, dtype=int)
        if spins is None:
            spins = np.arange(self.nspins, dtype=int)
        if orbitals is None:
            orbitals = np.arange(self.norbitals, dtype=int)
        # sum over orbitals
        ret = np.sum(self.projected[:, :, :, :, orbitals, :], axis=-2)
        # sum over principle quantum number
        ret = np.sum(ret[:, :, :, principal_q_numbers, :], axis=-2)
        # sum over atoms
        ret = np.sum(ret[:, :, atoms, :], axis=-2)
        # sum over spins only in non collinear and reshaping for consistency (nkpoints, nbands, nspins)
        # in non-mag, non-colin nspin=1, in colin nspin=2
        if self.is_non_collinear and sum_noncolinear:
            ret = np.sum(ret[:, :, spins], axis=-1).reshape(
                self.nkpoints, self.nbands, 1
            )
        return ret

    def update_weights(self, weights):
        """Updates the weights corresponding to the kpoints

        Parameters
        ----------
        weights : List[float]
            A list of weights corresponding to the kpoints

        Returns
        -------
        None
            None
        """
        self.weights = weights
        return None

    def unfold(self, transformation_matrix=None, structure=None):
        """The method helps unfold the bands. This is done by using the unfolder to find the new kpoint weights.
        The current weights are then updated

        Parameters
        ----------
        transformation_matrix : np.ndarray, optional
            The transformation matrix to transform the basis. Expected size is (3,3), by default None
        structure : pyprocar.core.Structure, optional
            The structure of a material, by default None

        Returns
        -------
        None
            None
        """
        uf = Unfolder(
            ebs=self, transformation_matrix=transformation_matrix, structure=structure,
        )
        self.update_weights(uf.weights)

        return None

    def plot_kpoints(
        self,
        reduced=False,
        show_brillouin_zone=True,
        color="r",
        point_size=4.0,
        render_points_as_spheres=True,
        transformation_matrix=None,
        ):
        """This needs to be moved to core.KPath and updated new implementation of pyvista PolyData

        This method will plot the K points in pyvista

        Parameters
        ----------
        reduced : bool, optional
            Determines wether to plot the kpoints in the reduced or cartesian basis, defaults to False
        show_brillouin_zone : bool, optional
            Boolean to show the Brillouin zone, defaults to True
        color : str, optional
            Color of the points, defaults to "r"
        point_size : float, optional
            Size of points, defaults to 4.0
        render_points_as_spheres : bool, optional
            Boolean for how points are rendered, defaults to True
        transformation_matrix : np.ndarray, optional, optional
            Reciprocal Lattice Matrix, defaults to None

        Returns
        -------
        None
            None
        """
        
        p = pyvista.Plotter()
        if show_brillouin_zone:
            if reduced:
                brillouin_zone = BrillouinZone(
                    np.diag([1, 1, 1]), transformation_matrix,
                )
                brillouin_zone_non = BrillouinZone(np.diag([1, 1, 1]),)
            else:
                brillouin_zone = BrillouinZone(
                    self.reciprocal_lattice, transformation_matrix
                )
                brillouin_zone_non = BrillouinZone(self.reciprocal_lattice,)

            p.add_mesh(
                brillouin_zone.pyvista_obj,
                style="wireframe",
                line_width=3.5,
                color="black",
            )
            p.add_mesh(
                brillouin_zone_non.pyvista_obj,
                style="wireframe",
                line_width=3.5,
                color="white",
            )
        if reduced:
            kpoints = self.kpoints_reduced
        else:
            kpoints = self.kpoints_cartesian
        p.add_mesh(
            kpoints,
            color=color,
            point_size=point_size,
            render_points_as_spheres=render_points_as_spheres,
        )
        if transformation_matrix is not None:
            p.add_mesh(
                np.dot(kpoints, transformation_matrix),
                color="blue",
                point_size=point_size,
                render_points_as_spheres=render_points_as_spheres,
            )
        p.add_axes(
            xlabel="Kx", ylabel="Ky", zlabel="Kz", line_width=6, labels_off=False
        )

        p.show()

        return None

    def ibz2fbz(self, rotations):
        """Applys symmetry operations to the kpoints, bands, and projections

        Parameters
        ----------
        rotations : np.ndarray
            The point symmetry operations of the lattice
        """
        
        full_kpoints=[]
        full_projected=[]
        full_bands=[]
        full_weights=[]
        full_projected_phases=[]

        # Used for indexing full_kpoints
        ik=0
        # for each symmetry operation
        for i, rotation in enumerate(rotations):
            # for each point
            for j, kpoint in enumerate(self.kpoints):
                # apply symmetry operation to kpoint
                
                new_kp = rotation.dot(kpoint)
                # apply boundary conditions
                new_kp = -np.fmod(new_kp + 6.5, 1 ) + 0.5
                new_kp = np.around(new_kp,decimals=6)
                new_kp=new_kp.tolist()
                if new_kp not in full_kpoints:
                    full_kpoints.append(new_kp)
                    if self.bands is not None:
                        band = self.bands[j].tolist()
                        full_bands.append(band)
                    if self.projected is not None:
                        projection = self.projected[j].tolist()
                        full_projected.append(projection)
                    if self.weights is not None:
                        weight = self.weights[j].tolist()
                        full_weights.append(weight)
                    if self.projected_phase is not None:
                        projected_phase = self.projected_phase[j].tolist()
                        full_projected_phases.append(projected_phase)
        self.kpoints = np.array(full_kpoints)
        self.bands = np.array(full_bands)

        if self.projected is not None:
            self.projected = np.array(full_projected)
        if self.projected_phase is not None:
            self.projected_phase = np.array(full_projected_phases)
        if self.weights is not None:
            self.weights = np.array(full_weights)

<<<<<<< HEAD
    def interpolate_mesh_grid(self, mesh_grid,interpolation_factor=2):
        """This function will interpolate an Nd, 3d mesh grid
        [...,nx,ny,nz]

        Parameters
        ----------
        mesh_grid : np.ndarray
            The mesh grid to interpolate
        """
        scalar_dims=mesh_grid.shape[:-3]
        new_mesh=None
        for i, idx in enumerate(np.ndindex(scalar_dims)):
            # Creating slicing list. idx are the scalar dimensions, last 3 are the grid
            mesh_idx = list(idx)
            mesh_idx.extend([ np.s_[:]]*3)

            new_grid = mathematics.fft_interpolate(mesh_grid[mesh_idx], interpolation_factor=interpolation_factor)
            
            if i==0:
                new_dim = np.append(scalar_dims,new_grid.shape,axis=0)
                new_mesh=np.zeros(shape=(new_dim))

            new_mesh[mesh_idx]=new_grid
        return new_mesh
    
    def ravel_array(self,mesh_grid):
        shape = mesh_grid.shape
        mesh_grid=mesh_grid.reshape(shape[:-3] + (-1,))
        mesh_grid=np.moveaxis(mesh_grid,-1,0)
        return mesh_grid

=======
>>>>>>> 1c94add7
    def __str__(self):
        ret = 'Enectronic Band Structure     \n'
        ret += '------------------------     \n'
        ret += 'Total number of kpoints  = {}\n'.format(self.nkpoints)
        ret += 'Total number of bands    = {}\n'.format(self.nbands)
        ret += 'Total number of atoms    = {}\n'.format(self.natoms)
        ret += 'Total number of orbitals = {}\n'.format(self.norbitals)
        return ret

def harmonic_average_effective_mass(tensor):
    inv_effective_mass_tensor = tensor
    e_mass = 3*(inv_effective_mass_tensor[0,0] + inv_effective_mass_tensor[1,1] + inv_effective_mass_tensor[2,2])**-1 /FREE_ELECTRON_MASS
    return e_mass

    # def reorder(self, plot=True, cutoff=0.2):
    #     nspins = self.nspins
    #     if self.is_non_collinear:
    #         nspins = 1
    #         # projected = np.sum(self.projected, axis=-1).reshape(self.nkpoints,
    #         #                                                     self.nbands,
    #         #                                                     self.natoms,
    #         #                                                     self.nprincipals,
    #         #                                                     self.norbitals,
    #         #                                                     nspins)
    #         projected = self.projected
    #         projected_phase = self.projected_phase
            
    #     else:
    #         projected = self.projected
    #         projected_phase = self.projected_phase
    #     new_bands = np.zeros_like(self.bands)
    #     new_projected = np.zeros_like(self.projected)
    #     new_projected_phase = np.zeros_like(self.projected_phase)
    #     for ispin in range(nspins):
    #         # DG = nx.Graph()
    #         # X = np.arange(self.nkpoints)
    #         # DG.add_nodes_from(
    #         #     [
    #         #         ((i, j), {"pos": (X[i], self.bands[i, j, ispin])})
    #         #         for i, j in itertools.product(
    #         #             range(self.nkpoints), range(self.nbands)
    #         #         )
    #         #     ]
    #         # )
    #         # pos = nx.get_node_attributes(DG, "pos")
    #         # S = np.zeros(shape=(self.nkpoints, self.nbands, self.nbands))
    #         for ikpoint in range(1, self.nkpoints):
    #             order = []
    #             for iband in range(self.nbands):
    #                 prj = []
    #                 idx = []
    #                 for jband in range(self.nbands):# range(max(0, iband-2), min(iband+2, self.nbands-1)):
    #                     psi_i = projected_phase[ikpoint, iband, :, :, :, ispin].flatten() # |psi(k,iband)>=\sum u(atom, n, ml)
    #                     psi_j = projected_phase[ikpoint-1, jband, :, :, :, ispin].flatten() # |psi(k+1,jband)>
    #                     psi_i /= np.absolute(psi_i).sum()
    #                     psi_j /= np.absolute(psi_j).sum()
    #                     # diff = np.absolute(psi_i-psi_j).sum()
    #                     diff = np.absolute(np.vdot(psi_i, psi_j))
    #                     prj.append(diff)
    #                     if iband == jband and  prj[-1] < cutoff:
    #                         prj[-1] = cutoff
    #                     idx.append(jband)
    #                 jband = idx[np.argmax(prj)]
    #                 self.bands[ikpoint, [iband, jband], ispin] = self.bands[ikpoint, [jband, iband], ispin]
    #         # for ikpoint in range(1, self.nkpoints):
    #         #     order = []
    #         #     for iband in range(self.nbands):
    #         #         prj = []
    #         #         idx = []
    #         #         slope = 
    #         #         for jband in range(max(0, iband-2), min(iband+2, self.nbands-1)):
    #         #             dK = np.linalg.norm(self.kpoints[ikpoint+1] -self.kpoints[ikpoint])
    #         #             dE = self.bands[ikpoint + 1, jband, ispin]
    #         #                 - self.bands[ikpoint, iband, ispin]
    #         #             ) 
    #         #             dEdK = (dE / dK)
                        
    #         #             prj.append(dEdk)
    #         #             if iband == jband and  prj[-1] < cutoff:
    #         #                 prj[-1] = cutoff
    #         #             idx.append(jband)
    #         #         jband = idx[np.argmax(prj)]
    #         #         self.bands[ikpoint, [iband, jband], ispin] = self.bands[ikpoint, [jband, iband], ispin]
    #     #             prj = np.repeat(projected[ikpoint, iband, :, :, :, ispin].reshape(1,
    #     #                                                                               self.natoms, self.nprincipals, self.norbitals), self.nbands, axis=0)
    #     #             dK = np.linalg.norm(self.kpoints[ikpoint+1] -self.kpoints[ikpoint])
    #     #             if dK == 0:
    #     #                 continue
    #     #             prj = np.repeat(
    #     #                 np.sqrt(projected[ikpoint, iband, :, :, :, ispin].astype(np.complex_)).reshape(
    #     #                     1, -1
    #     #                 ),  
    #     #                 self.nbands,
    #     #                 axis=0,
    #     #             )
    #     #             prj /= np.linalg.norm(prj[0])
    #     #             prj_1 = np.sqrt(
    #     #                 projected[ikpoint + 1, :, :, :, :, ispin].astype(np.complex_).reshape(
    #     #                     self.nbands, -1
    #     #                 )
    #     #             )
    #     #             prj_1 = prj_1.T / np.linalg.norm(prj_1, axis=1)
    #     #             prj_1 = prj_1.T
    #     #             # return prj, prj_1
    #     #             # prod = prj*prj_1
    #     #             # prod = prod.sum(axis=-1)
    #     #             # prod = prod.sum(axis=-1)
    #     #             # prod = prod.sum(axis=-1)
    #     #             # return prj, prj_1
    #     #             # # prod = np.exp(-1*prod* 1/(self.bands[ikpoint+1, :, ispin]-self.bands[ikpoint, iband, ispin]))
    #     #             # prod = np.exp(-1/abs(prod))
    #     #             # prod = np.exp(-1*abs(self.bands[ikpoint+1, :, ispin]-self.bands[ikpoint, iband, ispin]+e))
    #     #             dots = np.array([np.vdot(x, y) for x, y in zip(prj, prj_1)])
                    
    #     #             diff = np.linalg.norm(prj - prj_1, axis=1)
    #     #             dE = np.abs(
    #     #                 self.bands[ikpoint + 1, :, ispin]
    #     #                 - self.bands[ikpoint, iband, ispin]
    #     #             ) 
    #     #             dEdK = (dE / dK)
    #     #             jband = np.argsort(diff)
    #     #             counter = 0
    #     #             # while jband[counter] in order:
    #     #             #     counter+=1
    #     #             order.append(jband[counter])  
                    
    #     #             # if iband !=0 and jband== 0:
    #     #             #     print(ikpoint, iband)
                    
    #     #             # print(iband, self.bands[ikpoint, iband, ispin], jband, self.bands[ikpoint, jband, ispin])
                    
    #     #             # diffs.append(diff)
    #     #             # DG.add_weighted_edges_from([((ikpoint, iband),(ikpoint+1, x[0]),x[1]) for x in zip(range(self.nbands), prod)])
    #     #             DG.add_edge((ikpoint, iband), (ikpoint + 1, jband[counter]))
                    
    #     #     if plot:
    #     #         plt.figure(figsize=(16, 9))
    #     #         nodes = nx.draw_networkx_nodes(
    #     #             DG, pos, node_size=5, node_color=["blue", "red"][ispin])
    #     #         edges = nx.draw_networkx_edges(
    #     #             DG,
    #     #             pos,
    #     #             edge_color='red'
    #     #         )
    #     #         plt.show()
    #     # #         if len(order) == 0:
    #     # #             new_bands[ikpoint+1,:,ispin] = self.bands[ikpoint+1,:,ispin]
    #     # #             new_projected[ikpoint+1, :, :, :, :, :] = self.projected[ikpoint+1, :, :, :, :, :]
    #     # #         else :
    #     # #             new_bands[ikpoint+1,:,ispin] = self.bands[ikpoint+1, order,ispin]
    #     # #             new_projected[ikpoint+1, :, :, :, :, :] = self.projected[ikpoint+1, order, :, :, :, :]
                
    #     # # self.bands = new_bands
    #     # # self.projected = new_projected
    #     return <|MERGE_RESOLUTION|>--- conflicted
+++ resolved
@@ -977,7 +977,6 @@
         if self.weights is not None:
             self.weights = np.array(full_weights)
 
-<<<<<<< HEAD
     def interpolate_mesh_grid(self, mesh_grid,interpolation_factor=2):
         """This function will interpolate an Nd, 3d mesh grid
         [...,nx,ny,nz]
@@ -1009,8 +1008,6 @@
         mesh_grid=np.moveaxis(mesh_grid,-1,0)
         return mesh_grid
 
-=======
->>>>>>> 1c94add7
     def __str__(self):
         ret = 'Enectronic Band Structure     \n'
         ret += '------------------------     \n'
