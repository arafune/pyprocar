from .surface import Surface
import numpy as np
from scipy import interpolate
from skimage import measure

__author__ = "Pedram Tavadze"
__maintainer__ = "Pedram Tavadze"
__email__ = "petavazohi@mail.wvu.edu"
__date__ = "March 31, 2020"


class Isosurface(Surface):
    def __init__(
<<<<<<< HEAD
            self,
            XYZ=None,
            V=None,
            isovalue=None,
            V_matrix=None,
            algorithm='lewiner',
            interpolation_factor=1,
            padding=None,
            transform_matrix=None,
            boundaries=None,
=======
        self,
        XYZ=None,
        V=None,
        isovalue=None,
        V_matrix=None,
        algorithm="lewiner",
        interpolation_factor=1,
        padding=None,
        transform_matrix=None,
        boundaries=None,
        file=None,
>>>>>>> dba08cde
    ):
        """
        This class contains a surface that finds all the poins correcponding
        to the following equation
        V(X,Y,Z) = f

        Parameters
        ----------
        XYZ : TYPE, list of lists of floats, (n,3)
            DESCRIPTION. a list of coordinates [[x1,y1,z1],[x2,y2,z2],...]
            corresponding V
        V : TYPE, list of floats, (n,)
            DESCRIPTION. a list of values [V1,V2,...] corresponding to XYZ
            XYZ[0] >>> V[0]
            XYZ[1] >>> V[1]
        isovalue : TYPE, float
            DESCRIPTION. The constant value of the surface (f)
        V_matrix : TYPE, float (nx,ny,nz)
            DESCRIPTION. one can present V_matrix instead of XYZ and V.
            V_matrix is a matrix representation of XYZ and V together. This
            matrix is generated if XYZ and V are provided.
        algorithm : TYPE, string
            DESCRIPTION. The default is 'lewiner'. The algorithm used to find the isosurface, This
            function used scikit-image to find the isosurface. possibilities
            ['classic','lewiner']
        interpolation_factor : TYPE, int
            DESCRIPTION. The default is 1. This module uses Fourier Transform
            interpolation. interpolation factor will increase the grid points
            in each direction by a this factor, the dafault is set to 1
        padding : TYPE, list of float (3,)
            DESCRIPTION. padding is used for periodic datasets such as bands in
            a solid state calculation. e.g. The 1st BZ is not covered fully so
            one might want to pad the matrix with wrap(look at padding in
            numpy for wrap), afterwards one has to clip the surface to the
            first BZ. easily doable using pyvista of trimesh
            padding goes as follows np.pad(self.eigen_matrix,
                              ((padding[0]/2, padding[0]/2),
                              (padding[1]/2, padding[1]/2)
                              (padding[2]/2, padding[2])),
                              "wrap")
            In other words it creates a super cell withpadding
        transform_matrix : TYPE, (3,3) float
            DESCRIPTION. applies an transformation to the vertices VERTS_prime=T*VERTS
        boundaries : TYPE, pyprocar surface
            DESCRIPTION. The default is None. The boundaries in which the isosurface will be clipped with
            for example the first brillouin zone

        """

        self.XYZ = np.array(XYZ)
        self.V = V
        self.isovalue = isovalue
        self.V_matrix = V_matrix
        self.algorithm = algorithm
        self.padding = padding
        self.interpolation_factor = interpolation_factor
        self.transform_matrix = transform_matrix
        self.boundaries = boundaries
<<<<<<< HEAD
        
        if self.algorithm not in ['classic', 'lewiner']:
=======
        self.file = file

        if self.algorithm not in ["classic", "lewiner"]:
>>>>>>> dba08cde
            print(
                "The algorithm chose has to be from ['classic','lewiner'], automtically choosing 'lewiner'"
            )
            self.algorithm = "lewiner"

        if self.V_matrix is None:
            self.V_matrix = map2matrix(self.XYZ, self.V)

        if self.padding is None:
<<<<<<< HEAD
            
            self.padding = [self.nX*2 // 2, self.nY*2 // 2, self.nZ*2 // 2]
=======
            self.padding = [self.nX * 2 // 2, self.nY * 2 // 2, self.nZ * 2 // 2]
>>>>>>> dba08cde
        else:
            
            self.padding = [
                self.nX // 2 * padding[0],
                self.nY // 2 * padding[1],
                self.nZ // 2 * padding[2],
            ]

        verts, faces, normals, values = self._get_isosurface(interpolation_factor)

        if verts is not None and faces is not None:
            if transform_matrix is not None:
                verts = np.dot(verts,  transform_matrix)
            """
            Python, unlike statically typed languages such as Java, allows complete
            freedom when calling methods during object initialization. However, 
            standard object-oriented principles apply to Python classes using deep 
            inheritance hierarchies. Therefore the developer has responsibility for 
            ensuring that objects are properly initialized when there are multiple 
            __init__ methods that need to be called.
            For this reason I will make one temporary surface and from there I will
            using the other surface provided.
            """

            if boundaries is not None:
                suprecell_surface = Surface(
                    verts=verts, faces=faces, face_normals=normals
                )
                if not np.isnan(suprecell_surface.pyvista_obj.points[0, 0]):
                    verts, faces = self.clip(suprecell_surface, boundaries)
                # verts, faces = self.clip(suprecell_surface, boundaries)

        
        print(normals)
        Surface.__init__(self, verts=verts, faces=faces, face_normals=normals)

    def clip(self, S1, S2):
        """
        This function clips S1 using the boundaries of S2 and returns

        Parameters
        ----------
        S1 : TYPE pyprocar surface
            DESCRIPTION.
        S2 : TYPE pyprocar surface
            DESCRIPTION.

        Returns
        -------
        verts,faces

        """

        for iface in range(len(S2.faces)):
            normal = S2.face_normals[iface]

            center = np.average(S2.verts[S2.faces[iface]], axis=0)

            S1.pyvista_obj.clip(origin=center, normal=normal, inplace=True)

        faces = []
        courser = 0
        for i in range(S1.pyvista_obj.n_faces):
            npoints = S1.pyvista_obj.faces[courser]
            face = []
            courser += 1
            for ipoint in range(npoints):
                face.append(S1.pyvista_obj.faces[courser])
                courser += 1
            faces.append(face)

        return S1.pyvista_obj.points, faces

    @property
    def X(self):
        """


        Returns
        -------
        TYPE numpy array
            DESCRIPTION. list of grids in X direction

        """
        return np.unique(self.XYZ[:, 0])

    @property
    def Y(self):
        """


        Returns
        -------
        TYPE numpy array
            DESCRIPTION. list of grids in Y direction
        """
        return np.unique(self.XYZ[:, 1])

    @property
    def Z(self):
        """


        Returns
        -------
        TYPE numpy array
            DESCRIPTION. list of grids in Z direction

        """
        return np.unique(self.XYZ[:, 2])

    @property
    def dxyz(self):
        """


        Returns
        -------
        list
            DESCRIPTION. length between points in each direction

        """
        dx = np.abs(self.X[-1] - self.X[-2])
        dy = np.abs(self.Y[-1] - self.Y[-2])
        dz = np.abs(self.Z[-1] - self.Z[-2])
        return [dx, dy, dz]

    @property
    def nX(self):
        """


        Returns
        -------
        TYPE int
            DESCRIPTION. number of points in the grid in X direction

        """
        return len(self.X)

    @property
    def nY(self):
        """


        Returns
        -------
        TYPE int
            DESCRIPTION. number of points in the grid in Y direction

        """
        return len(self.Y)

    @property
    def nZ(self):
        """


        Returns
        -------
        TYPE int
            DESCRIPTION. number of points in the grid in Z direction

        """
        return len(self.Z)

    @property
    def surface_boundaries(self):
        """
        This function tries to find the isosurface using no interpolation to find the
        correct positions of the surface to be able to shift to the interpolated one
        to the correct position

        Returns
        -------
        list of tuples
            DESCRIPTION. [(mins[0],maxs[0]),(mins[1],maxs[1]),(mins[2],maxs[2])]

        """

        padding_x = self.padding[0]
        padding_y = self.padding[1]
        padding_z = self.padding[2]

        eigen_matrix = np.pad(
            self.V_matrix,
            ((padding_x, padding_x), (padding_y, padding_y), (padding_z, padding_z)),
            "wrap",
        )
        try:
            verts, faces, normals, values = measure.marching_cubes_lewiner(
                eigen_matrix, self.isovalue
            )
            for ix in range(3):
                verts[:, ix] -= verts[:, ix].min()
                verts[:, ix] -= (
                    verts[:, ix].max() - verts[:, ix].min()
                ) / 2  # +self.origin[ix]
                verts[:, ix] *= self.dxyz[ix]
            mins = verts.min(axis=0)
            maxs = verts.max(axis=0)

            return [(mins[0], maxs[0]), (mins[1], maxs[1]), (mins[2], maxs[2])]
        except:
            return None

    def _get_isosurface(self, interp_factor=1):
        """


        Parameters
        ----------
        interp_factor : TYPE, optional
            DESCRIPTION. The default is 1.

        Returns
        -------
        TYPE
            DESCRIPTION. verts
        TYPE
            DESCRIPTION. faces
        TYPE
            DESCRIPTION. normals
        TYPE
            DESCRIPTION. vlues

        """

        # Amount of kpoints needed to add on to fully sample 1st BZ

        padding_x = self.padding[0]
        padding_y = self.padding[1]
        padding_z = self.padding[2]

        eigen_matrix = np.pad(
            self.V_matrix,
            ((padding_x, padding_x), (padding_y, padding_y), (padding_z, padding_z)),
            "wrap",
        )

        bnd = self.surface_boundaries

        if interp_factor != 1:
            # Fourier interpolate the mapped function E(x,y,z)

            eigen_matrix = fft_interpolate(eigen_matrix, interp_factor)

            # after the FFT we loose the center of the BZ, using numpy roll we
            # bring back the center of the BZ
            # eigen_matrix = np.roll(eigen_matrix, 4  ,
            #     axis=[0, 1, 2])

        try:

            verts, faces, normals, values = measure.marching_cubes_lewiner(
                eigen_matrix, self.isovalue
            )

        except BaseException:
            print("No isosurface for this band")
            return None, None, None, None
        # recenter

        for ix in range(3):
<<<<<<< HEAD
            
            if np.any(self.XYZ >= 0.5):
                verts[:, ix] *= self.dxyz[ix] / interp_factor
                verts[:, ix] -= 1*self.supercell[ix]
                # verts[:, ix] -= 1*self.padding[ix]
 
                   
            else:
                verts[:, ix] -= verts[:, ix].min()
                verts[:, ix] -= (verts[:, ix].max() -
                                  verts[:, ix].min()) / 2
                
                verts[:, ix] *= self.dxyz[ix] / interp_factor

                if bnd is not None and interp_factor != 1:
                    verts[:, ix] -= (verts[:, ix].min() - bnd[ix][0])
                    
                    
                    
                    
                    
            #+self.origin[ix]
=======

            if self.file == "bxsf" or self.file == "qe" or self.file == "lobster":

                # verts[:, ix] -= verts[:, ix].min()
                verts[:, ix] *= self.dxyz[ix] / interp_factor
                verts[:, ix] -= self.supercell[ix]

            else:
                verts[:, ix] -= verts[:, ix].min()
                verts[:, ix] -= (verts[:, ix].max() - verts[:, ix].min()) / 2

                verts[:, ix] *= self.dxyz[ix] / interp_factor

                if bnd is not None and interp_factor != 1:
                    verts[:, ix] -= verts[:, ix].min() - bnd[ix][0]
            # +self.origin[ix]
>>>>>>> dba08cde
            # verts[:, ix] *= self.dxyz[ix] / interp_factor

            # print(self.dxyz)

            # if self.file == "bxsf":
            #     verts[:, ix] -= 0.5
            # if bnd is not None and interp_factor != 1:
            #     print((verts[:, ix].min() - bnd[ix][0]))
            #     verts[:, ix] -= (verts[:, ix].min() - bnd[ix][0])
            #     if self.file == "bxsf":
            #         verts[:, ix] -= 0.50

            #     x_shift = verts[:,0].min() - bnd[0]
            # y_shift = verts[:,1].min() - bnd[1]
            # z_shift = verts[:,2].min() - bnd[2]

        # transfare from fraction to cartesian
        # verts = np.dot(verts, self.reciprocal_)
        # new_faces = np.zeros(shape=(len(faces), 4))
        # new_faces[:, 0] = 3
        # new_faces[:, 1:] = faces
        # faces = new_faces
        return verts, faces, normals, values


def map2matrix(XYZ, V):
    """
    mapps an Irregular grid to a regular grid

    Parameters
    ----------
    XYZ : TYPE
        DESCRIPTION.
    V : TYPE
        DESCRIPTION.

    Returns
    -------
    mapped_func : TYPE
        DESCRIPTION.

    """
    XYZ = XYZ
    V = V

    X = np.unique(XYZ[:, 0])
    Y = np.unique(XYZ[:, 1])
    Z = np.unique(XYZ[:, 2])

    mapped_func = np.zeros(shape=(len(X), len(Y), len(Z)))
    # kpoint_matrix = np.zeros(shape=(len(kx), len(ky), len(kz), 3)) This was added to check if the mesh grid is working

    count = 0
    for ix in range(len(X)):
        condition1 = XYZ[:, 0] == X[ix]
        count += 1

        for iy in range(len(Y)):
            condition2 = XYZ[:, 1] == Y[iy]

            # print(count)
            for iz in range(len(Z)):

                condition3 = XYZ[:, 2] == Z[iz]
                tot_cond = np.all([condition1, condition2, condition3], axis=0)
                if len(V[tot_cond]) != 0:

                    mapped_func[ix, iy, iz] = V[tot_cond][0]
                    # kpoint_matrix[ikx, iky, ikz] = [
                    #     kx[ikx], ky[iky], kz[ikz]]
                else:
                    mapped_func[ix, iy, iz] = np.nan
                    # kpoint_matrix[ikx, iky, ikz] = [np.nan, np.nan, np.nan]
    return mapped_func


def fft_interpolate(function, interpolation_factor=2):
    """
    if I = interpolation_factor
    This function withh recieve f(x,y,z) with dimensions of (nx,ny,nz)
    and returns f(x,y,z) with dimensions of (nx*I,ny*I,nz*I)
    """

    eigen_fft = np.fft.fftn(function)
    shifted_fft = np.fft.fftshift(eigen_fft)
    nx, ny, nz = np.array(shifted_fft.shape)
    pad_x = nx * (interpolation_factor - 1) // 2
    pad_y = ny * (interpolation_factor - 1) // 2
    pad_z = nz * (interpolation_factor - 1) // 2
    new_matrix = np.pad(
        shifted_fft,
        ((pad_x, pad_x), (pad_y, pad_y), (pad_z, pad_z)),
        "constant",
        constant_values=0,
    )

    new_matrix = np.fft.ifftshift(new_matrix)
    interpolated = np.real(np.fft.ifftn(new_matrix)) * (interpolation_factor ** 3)

    return interpolated<|MERGE_RESOLUTION|>--- conflicted
+++ resolved
@@ -11,7 +11,6 @@
 
 class Isosurface(Surface):
     def __init__(
-<<<<<<< HEAD
             self,
             XYZ=None,
             V=None,
@@ -22,19 +21,6 @@
             padding=None,
             transform_matrix=None,
             boundaries=None,
-=======
-        self,
-        XYZ=None,
-        V=None,
-        isovalue=None,
-        V_matrix=None,
-        algorithm="lewiner",
-        interpolation_factor=1,
-        padding=None,
-        transform_matrix=None,
-        boundaries=None,
-        file=None,
->>>>>>> dba08cde
     ):
         """
         This class contains a surface that finds all the poins correcponding
@@ -93,14 +79,9 @@
         self.interpolation_factor = interpolation_factor
         self.transform_matrix = transform_matrix
         self.boundaries = boundaries
-<<<<<<< HEAD
         
         if self.algorithm not in ['classic', 'lewiner']:
-=======
-        self.file = file
-
-        if self.algorithm not in ["classic", "lewiner"]:
->>>>>>> dba08cde
+
             print(
                 "The algorithm chose has to be from ['classic','lewiner'], automtically choosing 'lewiner'"
             )
@@ -110,12 +91,9 @@
             self.V_matrix = map2matrix(self.XYZ, self.V)
 
         if self.padding is None:
-<<<<<<< HEAD
             
             self.padding = [self.nX*2 // 2, self.nY*2 // 2, self.nZ*2 // 2]
-=======
-            self.padding = [self.nX * 2 // 2, self.nY * 2 // 2, self.nZ * 2 // 2]
->>>>>>> dba08cde
+
         else:
             
             self.padding = [
@@ -380,7 +358,6 @@
         # recenter
 
         for ix in range(3):
-<<<<<<< HEAD
             
             if np.any(self.XYZ >= 0.5):
                 verts[:, ix] *= self.dxyz[ix] / interp_factor
@@ -402,25 +379,7 @@
                     
                     
                     
-            #+self.origin[ix]
-=======
-
-            if self.file == "bxsf" or self.file == "qe" or self.file == "lobster":
-
-                # verts[:, ix] -= verts[:, ix].min()
-                verts[:, ix] *= self.dxyz[ix] / interp_factor
-                verts[:, ix] -= self.supercell[ix]
-
-            else:
-                verts[:, ix] -= verts[:, ix].min()
-                verts[:, ix] -= (verts[:, ix].max() - verts[:, ix].min()) / 2
-
-                verts[:, ix] *= self.dxyz[ix] / interp_factor
-
-                if bnd is not None and interp_factor != 1:
-                    verts[:, ix] -= verts[:, ix].min() - bnd[ix][0]
-            # +self.origin[ix]
->>>>>>> dba08cde
+
             # verts[:, ix] *= self.dxyz[ix] / interp_factor
 
             # print(self.dxyz)
