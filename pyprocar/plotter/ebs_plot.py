__author__ = "Pedram Tavadze and Logan Lang"
__maintainer__ = "Pedram Tavadze and Logan Lang"
__email__ = "petavazohi@mail.wvu.edu, lllang@mix.wvu.edu"
__date__ = "March 31, 2020"

import os 
import yaml
from typing import List

import numpy as np

import matplotlib.pyplot as plt
from matplotlib.collections import LineCollection
import matplotlib as mpl
from matplotlib.ticker import MultipleLocator, FormatStrFormatter, AutoMinorLocator

from ..utils import ROOT, ConfigManager
from ..core import ElectronicBandStructure, KPath


class EBSPlot:
    """
    A class to plot an electronic band structure.

    Parameters
    ----------
    ebs : ElectronicBandStructure
        An electronic band structure object pyprocar.core.ElectronicBandStructure.
    kpath : KPath, optional
        A kpath object pyprocar.core.KPath. The default is None.
    ax : mpl.axes.Axes, optional
        A matplotlib Axes object. If provided the plot will be located at that ax.
        The default is None.
    spin : List[int], optional
        A list of the spins
        The default is None.

    Returns
    -------
    None.

    """
    def __init__(self, 
                    ebs:ElectronicBandStructure, 
                    kpath:KPath=None, 
                    ax:mpl.axes.Axes=None, 
                    spins:List[int]=None,
                    kdirect:bool=True,
                    **kwargs):
        config_manager=ConfigManager(os.path.join(ROOT,'pyprocar','cfg','band_structure.yml'))
        config_manager.update_config(kwargs)  
        self.config=config_manager.get_config()

        self.ebs = ebs
        self.kpath = kpath
        self.spins = spins
        self.kdirect=kdirect
        if self.spins is None:
            self.spins = range(self.ebs.nspins)
        self.nspins = len(self.spins)
        if self.ebs.is_non_collinear:
            self.spins = [0]
        self.handles = []

        
        figsize=tuple(self.config['figure_size']['value'])
        if ax is None:
            self.fig = plt.figure(figsize=figsize)
            self.ax = self.fig.add_subplot(111)
        else:
            self.fig = plt.gcf()
            self.ax = ax
        # need to initiate kpath if kpath is not defined.
        self.x = self._get_x()

        self._initiate_plot_args()
        return None
        
    def _initiate_plot_args(self):
        """Helper method to initialize the plot options
        """
        self.set_xticks()
        self.set_yticks()
        self.set_xlabel()
        self.set_ylabel()
        self.set_xlim()
        self.set_ylim()
        
    def _get_x(self):
        """
        Provides the x axis data of the plots

        Returns
        -------
        np.ndarray
            x-axis data.

        """
        pos = 0
        if self.kpath is not None and self.kpath.nsegments == len(self.kpath.ngrids):
  
            for isegment in range(self.kpath.nsegments):
                kstart, kend = self.kpath.special_kpoints[isegment]
                if self.kdirect is False:
                    kstart=np.dot(self.ebs.reciprocal_lattice,kstart)
                    kend=np.dot(self.ebs.reciprocal_lattice,kend)

                distance = np.linalg.norm(kend - kstart)
                if isegment == 0:
                    x = np.linspace(pos, pos + distance,
                                    self.kpath.ngrids[isegment])
                else:
                    x = np.append(
                        x,
                        np.linspace(pos, pos + distance,
                                    self.kpath.ngrids[isegment]),
                        axis=0,
                    )
                pos += distance
        else :
            x = np.arange(0, self.ebs.kpoints.shape[0])

        return np.array(x).reshape(-1,)

    def plot_bands(self):
        """
        Plot the plain band structure.

        Returns
        -------
        None.

        """

        
        for ispin in self.spins:
            if len(self.spins)==1:
                color=self.config['color']['value']
            else:
                color=self.config['spin_colors']['value'][ispin]
            
            for iband in range(self.ebs.nbands):
                handle = self.ax.plot(
                    self.x, self.ebs.bands[:, iband, ispin], 
                    color=color, 
                    alpha=self.config['opacity']['value'][ispin], 
                    linestyle=self.config['linestyle']['value'][ispin], 
                    label=self.config['label']['value'][ispin], 
                    linewidth=self.config['linewidth']['value'][ispin],
                )
                self.handles.append(handle)

    def plot_scatter(self,
                     width_mask:np.ndarray=None,
                     color_mask:np.ndarray=None,
                     spins:List[int]=None,
                     width_weights:np.ndarray=None,
                     color_weights:np.ndarray=None,
                     ):
        """A method to plot a scatter plot

        Parameters
        ----------
        width_mask : np.ndarray, optional
            The width mask, by default None
        color_mask : np.ndarray, optional
            The color mask, by default None
        spins : List[int], optional
            A list of spins, by default None
        width_weights : np.ndarray, optional
            The width weight of each point, by default None
        color_weights : np.ndarray, optional
            The color weights at each point, by default None
        """
        if spins is None:
            spins = range(self.ebs.nspins)
        if self.ebs.is_non_collinear:
            spins = [0]
        
        if width_weights is None:
            width_weights = np.ones_like(self.ebs.bands)
            markersize = self.config['markersize']['value']
        else:
            markersize =[l*30 for l in self.config['markersize']['value']]


        if width_mask is not None or color_mask is not None:
            if width_mask is not None:
                mbands = np.ma.masked_array(
                    self.ebs.bands, np.abs(width_weights) < width_mask)
            if color_mask is not None:
                mbands = np.ma.masked_array(
                    self.ebs.bands, np.abs(color_weights) < color_mask)
        else:
            # Faking a mask, all elemtnet are included
            mbands = np.ma.masked_array(self.ebs.bands, False)

        if color_weights is not None:
            vmin=self.config['clim']['value'][0]
            vmax=self.config['clim']['value'][1]
            if vmin is None:
                # only the actual spin values are to be used (i.e. we
                # are plotting the density, then negative values from
                # spin projections are nonsense )
                vmin = color_weights[:,:,spins].min()
            if vmax is None:
                vmax = color_weights[:,:,spins].max()

        for ispin in spins:
            for iband in range(self.ebs.nbands):
                if len(self.spins)==1:
                    color=self.config['color']['value']
                else:
                    color=self.config['spin_colors']['value'][ispin]
                if color_weights is None:
                    sc = self.ax.scatter(
                        self.x,
                        mbands[:, iband, ispin],
                        c=color,
                        s=width_weights[:, iband, ispin].round(
                            2)*markersize[ispin],
                        # edgecolors="none",
                        linewidths=self.config['linewidth']['value'][ispin],
                        cmap=self.config['cmap']['value'],
                        vmin=vmin,
                        vmax=vmax,
                        marker=self.config['marker']['value'][ispin],
                        alpha=self.config['opacity']['value'][ispin],
                    )
                else:
                    sc = self.ax.scatter(
                        self.x,
                        mbands[:, iband, ispin],
                        c=color_weights[:, iband, ispin].round(2),
                        s=width_weights[:, iband, ispin].round(2)*markersize[ispin],
                        # edgecolors="none",
                        linewidths=self.config['linewidth']['value'][ispin],
                        cmap=self.config['cmap']['value'],
                        vmin=vmin,
                        vmax=vmax,
                        marker=self.config['marker']['value'][ispin],
                        alpha=self.config['opacity']['value'][ispin],
                    )
        if self.config['plot_color_bar']['value'] and color_weights is not None:
<<<<<<< HEAD
            self.cb = self.fig.colorbar(sc,ax=self.ax)
=======
            self.cb = self.fig.colorbar(sc, ax=self.ax)
>>>>>>> eebd36f8

    def plot_parameteric(
        self,
        spins:List[int]=None,
        width_mask:np.ndarray=None,
        color_mask:np.ndarray=None,
        width_weights:np.ndarray=None,
        color_weights:np.ndarray=None,
        elimit:List[float]=None
        ):
        """A method to plot a scatter plot

        Parameters
        ----------
        spins : List[int], optional
            A list of spins, by default None
        width_mask : np.ndarray, optional
            The width mask, by default None
        color_mask : np.ndarray, optional
            The color mask, by default None
        width_weights : np.ndarray, optional
            The width weight of each point, by default None
        color_weights : np.ndarray, optional
            The color weights at each point, by default None
        elimit : List[float], optional
            Energy range to plot. Only useful if the band index is written
        """

        # if there is only a single k-point the method for atomic
        # levels will be called to fake another kpoint and then
        # exit. `plot_atomic_levels` will invoke this method again to
        # get the actual plot
        if len(self.ebs.kpoints) == 1:
          self.plot_atomic_levels(color_weights=color_weights,
                                  width_weights=width_weights,
                                  color_mask=color_mask,
                                  width_mask=width_mask,
                                  spins=spins,
                                  elimit=elimit)
          return
        
        if width_weights is None:
            width_weights = np.ones_like(self.ebs.bands)
            linewidth = self.config['linewidth']['value']
        else:
            linewidth = [l*5 for l in self.config['linewidth']['value']]

        if spins is None:
            spins = range(self.ebs.nspins)
        if self.ebs.is_non_collinear:
            spins = [0]
        
        
        if width_mask is not None or color_mask is not None:
            if width_mask is not None:
                mbands = np.ma.masked_array(
                    self.ebs.bands, np.abs(width_weights) < width_mask)
            if color_mask is not None:
                mbands = np.ma.masked_array(
                    self.ebs.bands, np.abs(color_weights) < color_mask)
        else:
            # Faking a mask, all elemtnet are included
            mbands = np.ma.masked_array(self.ebs.bands, False)
        if color_weights is not None:
            vmin=self.config['clim']['value'][0]
            vmax=self.config['clim']['value'][1]
            if vmin is None:
                vmin = color_weights[:,:,spins].min()
            if vmax is None:
                vmax = color_weights[:,:,spins].max()
            norm = mpl.colors.Normalize(vmin, vmax)
            
        for ispin in spins:
            for iband in range(self.ebs.nbands):
                if len(self.spins)==1:
                    color=self.config['color']['value']
                else:
                    color=self.config['spin_colors']['value'][ispin]
                points = np.array(
                    [self.x, mbands[:, iband, ispin]]).T.reshape(-1, 1, 2)
                segments = np.concatenate([points[:-1], points[1:]], axis=1)
                
                # this is to delete the segments on the high sym points
                x = self.x
                # segments = np.delete(
                #     segments, np.where(x[1:] == x[:-1])[0], axis=0)
                if color_weights is None:
                    lc = LineCollection(
                        segments, colors=color, 
                        linestyle=self.config['linestyle']['value'][ispin])
                else:
                    lc = LineCollection(
                        segments, cmap=plt.get_cmap(self.config['cmap']['value']), norm=norm)
                    lc.set_array(color_weights[:, iband, ispin])
                lc.set_linewidth(
                    width_weights[:, iband, ispin]*linewidth[ispin])
                lc.set_linestyle(self.config['linestyle']['value'][ispin])
                handle = self.ax.add_collection(lc)
            # if color_weights is not None:
            #     handle.set_color(color_map[iweight][:-1].lower())
            handle.set_linewidth(linewidth)
            self.handles.append(handle)

        if self.config['plot_color_bar']['value'] and color_weights is not None:
            self.cb = self.fig.colorbar(lc, ax=self.ax)
            
    def plot_parameteric_overlay(self,
                                 spins:List[int]=None,
                                 weights:np.ndarray=None,
                                 ):
        """A method to plot the parametric overlay

        Parameters
        ----------
        spins : List[int], optional
            A list of spins, by default None
        weights : np.ndarray, optional
            The weights of each point, by default None
        """
        
        linewidth = [l*7 for l in self.config['linewidth']['value']]
        if type(self.config['cmap']['value']) is str:
            color_map = ['Reds', "Blues", "Greens",
                     "Purples", "Oranges", "Greys"]
        else:
            color_map=self.config['cmap']['value']
        if spins is None:
            spins = range(self.ebs.nspins)
        if self.ebs.is_non_collinear:
            spins = [0]
        for iweight, weight in enumerate(weights):
            vmin=self.config['clim']['value'][0]
            vmax=self.config['clim']['value'][1]
            if vmin is None:
                vmin = 0
            if vmax is None:
                vmax = 1
            norm = mpl.colors.Normalize(vmin, vmax)
            for ispin in spins:
                # plotting
                for iband in range(self.ebs.nbands):
                    points = np.array(
                        [self.x, self.ebs.bands[:, iband, ispin]]).T.reshape(-1, 1, 2)
                    segments = np.concatenate(
                        [points[:-1], points[1:]], axis=1)
                    # this is to delete the segments on the high sym points
                    x = self.x
                    segments = np.delete(
                        segments, np.where(x[1:] == x[:-1])[0], axis=0)
                    lc = LineCollection(
                        segments, cmap=plt.get_cmap(color_map[iweight]), norm=norm, 
                        alpha=self.config['opacity']['value'][ispin])
                    lc.set_array(weight[:, iband, ispin])
                    lc.set_linewidth(weight[:, iband, ispin]*linewidth[ispin])
                    handle = self.ax.add_collection(lc)
            handle.set_color(color_map[iweight][:-1].lower())
            handle.set_linewidth(linewidth)
            self.handles.append(handle)

            if self.config['plot_color_bar']['value']:
                self.cb = self.fig.colorbar(lc, ax=self.ax)

    def plot_atomic_levels(self,
        spins:List[int]=None,
        width_mask:np.ndarray=None,
        color_mask:np.ndarray=None,
        width_weights:np.ndarray=None,
        color_weights:np.ndarray=None,
        elimit:List[float]=None                   
        ):
        """A method to plot a scatter plot

        Parameters
        ----------
        spins : List[int], optional
            A list of spins, by default None
        width_mask : np.ndarray, optional
            The width mask, by default None
        color_mask : np.ndarray, optional
            The color mask, by default None
        width_weights : np.ndarray, optional
            The width weight of each point, by default None
        color_weights : np.ndarray, optional
            The color weights at each point, by default None
        elimit : List[float], optional
            The energy range to plot. 
        """
        self.ebs.bands = np.vstack((self.ebs.bands, self.ebs.bands))
        self.ebs.projected = np.vstack((self.ebs.projected, self.ebs.projected))
        self.ebs.kpoints = np.vstack((self.ebs.kpoints, self.ebs.kpoints))
        self.ebs.kpoints[0][-1] += 1
        self.x=self._get_x()
        print("Atomic plot: bands.shape  :", self.ebs.bands.shape)
        print("Atomic plot: spd.shape    :", self.ebs.projected.shape)
        print("Atomic plot: kpoints.shape:", self.ebs.kpoints.shape)
        self.ax.xaxis.set_major_locator(plt.NullLocator())
        # labels on each band


        if elimit:
            emin, emax = elimit[0], elimit[1]
        else:
            emin, emax = np.min(self.ebs.bands), np.max(self.ebs.bands)
        # print('Energy range', emin, emax)
        
        if spins is None:
            spins = range(self.ebs.nspins)
        if self.ebs.is_non_collinear:
            spins = [0]
        # cointainers for the bounding boxes of the text elements
        Nspin = len(spins)
        texts = []
        for ispin in spins:
            for i in range(len(self.ebs.bands[0,:,ispin])):
                energy = self.ebs.bands[0,i,ispin]
                if energy > emin and energy < emax:
                    txt = [0, energy, f"s-{ispin} : "+"b-"+str(i + 1)]
                    texts.append(txt)
        # sorting the texts
        texts.sort(key=lambda x: x[1])

        # I need to set the energy limits
        self.set_ylim(elimit)
        self.set_xlim()
        
        # knowing the text size
        txt = texts[-1]
        txt = plt.text(*txt)
        bbox = txt.get_window_extent()
        bbox_data = self.ax.transData.inverted().transform_bbox(bbox)
        w, h = bbox_data.width, bbox_data.height
        txt.remove()
        # print('Width, ', w, '. Height,', h)
        
        shift = 0
        txt = texts[0]
        self.ax.text(*txt)            
        for i in range(1, len(texts)):
            txt = texts[i]
            last = texts[i-1]
            y, y0 = txt[1], last[1]
            # if there there is vertical overlap
            if y < y0 + h:
                # print('overlap', y, y0+h)
                # I shift it laterally (the shift can be 0)
                shift +=1
                if shift == 2:
                    shift = 0

                txt[0] = txt[0] + w*1.5*shift
            else:
                shift = 0    
                
            # print(txt)
            self.ax.text(*txt)            
                
        self.plot_parameteric(color_weights=color_weights,
                            width_weights=width_weights,
                            color_mask=color_mask,
                            width_mask=width_mask,
                            spins=spins)

    def set_xticks(self, 
        tick_positions:List[int]=None, 
        tick_names:List[str]=None, 
        color:str="black"):
        """A method to set the x ticks

        Parameters
        ----------
        tick_positions : List[int], optional
            A list of tick positions, by default None
        tick_names : List[str], optional
            A list of tick names, by default None
        color : str, optional
            A color for the ticks, by default "black"
        """

        if self.kpath is not None:
            if tick_positions is None:
                tick_positions = self.kpath.tick_positions
            if tick_names is None:
                tick_names = self.kpath.tick_names
            for ipos in tick_positions:
                self.ax.axvline(self.x[ipos], color=color)

            self.ax.set_xticks(self.x[tick_positions])
            self.ax.set_xticklabels(tick_names)
            self.ax.tick_params(
                which='major',
                axis='x',
                direction='in')

    def set_yticks(self, 
        major:float=None, 
        minor:float=None, 
        interval:List[float]=None):
        """A method to set the y ticks

        Parameters
        ----------
        major : float, optional
            A float to set the major tick locator, by default None
        minor : float, optional
            A float to set the the minor tick Locator, by default None
        interval : List[float], optional
            The interval of the ticks, by default None
        """
        if (major is None or minor is None):
            if interval is None:
                interval = (self.ebs.bands.min()-abs(self.ebs.bands.min())
                            * 0.1, self.ebs.bands.max()*1.1)

            interval = abs(interval[1] - interval[0])
            if interval < 30 and interval >= 20:
                major = 5
                minor = 1
            elif interval < 20 and interval >= 10:
                major = 4
                minor = 0.5
            elif interval < 10 and interval >= 5:
                major = 2
                minor = 0.2
            elif interval < 5 and interval >= 3:
                major = 1
                minor = 0.1
            elif interval < 3 and interval >= 1:
                major = 0.5
                minor = 0.1
            else:
                pass
        if major is not None and minor is not None:
            self.ax.yaxis.set_major_locator(MultipleLocator(major))
            self.ax.yaxis.set_minor_locator(MultipleLocator(minor))
        self.ax.tick_params(
            which='major',
            axis="y",
            direction="inout",
            width=1,
            length=5,
            labelright=False,
            right=True,
            left=True) 

        self.ax.tick_params(
            which='minor',
            axis="y",
            direction="in",
            left=True,
            right=True)

    def set_xlim(self, interval:List[float]=None):
        """A method to set the x limit

        Parameters
        ----------
        interval : List[float], optional
            A list containing the begining and the end of the interval, by default None
        """
        if interval is None:
            interval = (self.x[0], self.x[-1])
        self.ax.set_xlim(interval)

    def set_ylim(self, interval:List[float]=None):
        """A method to set the y limit

        Parameters
        ----------
        interval : List[float], optional
            A list containing the begining and the end of the interval, by default None
        """
        if interval is None:
            interval = (self.ebs.bands.min()-abs(self.ebs.bands.min())
                        * 0.1, self.ebs.bands.max()*1.1)
        self.ax.set_ylim(interval)

    def set_xlabel(self, label:str="K vector"):
        """A method to set the x label

        Parameters
        ----------
        label : str, optional
            String fo the x label name, by default "K vector"
        """
        self.ax.set_xlabel(label)

    def set_ylabel(self, label:str=r"E - E$_F$ (eV)"):
        """A method to set the y label

        Parameters
        ----------
        label : str, optional
            String fo the y label name, by default r"E - E$ (eV)"
        """
        self.ax.set_ylabel(label)

    def set_title(self, title:str="Band Structure"):
        """A method to set the title

        Parameters
        ----------
        title : str, optional
            String for the title, by default "Band Structure"
        """
        if self.config['title']['value']:
            self.ax.set_title(label=self.config['title']['value'])

    def set_colorbar_title(self, title:str=None):
        """A method to set the title of the color bar

        Parameters
        ----------
        title : str, optional
            String for the title, by default "Atomic Orbital Projections"
        """
        if title:
            title=title
        else:
            title=self.config['colorbar_title']['value']
        self.cb.ax.tick_params(labelsize=self.config['colorbar_tick_labelsize']['value'])
        self.cb.set_label(title, 
                        size=self.config['colorbar_title_size']['value'],
                        rotation=270,
                        labelpad=self.config['colorbar_title_padding']['value'])
    
    
    def legend(self, labels:List[str]=None):
        """A methdo to plot the legend

        Parameters
        ----------
        labels : List[str], optional
            A list of strings for the labels of each element for the legend, by default None
        """
        if labels == None:
            labels = self.config['label']['value']

        if self.config['legend']['value']:
            self.ax.legend(self.handles, labels)

    def draw_fermi(self, fermi_level:float=0, ):
        """A method to draw the fermi line

        Parameters
        ----------
        fermi_level : str, optional
            The energy level to draw the line
        """
        self.ax.axhline(y=fermi_level, 
                        color=self.config['fermi_color']['value'], 
                        linestyle=self.config['fermi_linestyle']['value'], 
                        linewidth=self.config['fermi_linewidth']['value'])

    def grid(self):
        """A method to plot a grid
        """
        if self.config['grid']['value']:
            self.ax.grid(
                self.config['grid']['value'],
                which=self.config['grid_which']['value'],
                color=self.config['grid_color']['value'],
                linestyle=self.config['grid_linestlye']['value'],
                linewidth=self.config['grid_linewidth']['value'])
    
    def show(self):
        """A method to show the plot
        """
        plt.show()

    def save(self, filename:str='bands.pdf'):
        """A method to save the plot

        Parameters
        ----------
        filename : str, optional
            A string for the file name, by default 'bands.pdf'
        """
        plt.savefig(filename, dpi=self.config['dpi']['value'], bbox_inches="tight")
        plt.clf()
    
    def update_config(self, config_dict):
        for key,value in config_dict.items():
            self.config[key]['value']=value
     <|MERGE_RESOLUTION|>--- conflicted
+++ resolved
@@ -242,11 +242,7 @@
                         alpha=self.config['opacity']['value'][ispin],
                     )
         if self.config['plot_color_bar']['value'] and color_weights is not None:
-<<<<<<< HEAD
-            self.cb = self.fig.colorbar(sc,ax=self.ax)
-=======
             self.cb = self.fig.colorbar(sc, ax=self.ax)
->>>>>>> eebd36f8
 
     def plot_parameteric(
         self,
